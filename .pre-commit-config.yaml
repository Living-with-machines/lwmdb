--- conflicted
+++ resolved
@@ -35,11 +35,7 @@
       - id: rst-inline-touching-normal
 
   - repo: https://github.com/pre-commit/mirrors-prettier
-<<<<<<< HEAD
     rev: 'v4.0.0-alpha.8'
-=======
-    rev: 'v3.0.3'
->>>>>>> d8d9aa68
     hooks:
       - id: prettier
         types_or: [yaml, markdown, json]
@@ -59,11 +55,7 @@
         args: ['--target-version', '4.2']
 
   - repo: https://github.com/asottile/pyupgrade
-<<<<<<< HEAD
     rev: v3.15.0
-=======
-    rev: v3.13.0
->>>>>>> d8d9aa68
     hooks:
       - id: pyupgrade
         args: [--py311-plus]
@@ -80,16 +72,12 @@
       - id: isort
 
   - repo: https://github.com/psf/black
-<<<<<<< HEAD
     rev: 23.12.1
-=======
-    rev: 23.9.1
->>>>>>> d8d9aa68
     hooks:
       - id: black
 
   - repo: https://github.com/pycqa/flake8
-    rev: 6.1.0
+    rev: 7.0.0
     hooks:
       - id: flake8
         additional_dependencies:
@@ -117,11 +105,7 @@
         additional_dependencies: ['bandit[toml]']
 
   - repo: https://github.com/Riverside-Healthcare/djLint
-<<<<<<< HEAD
     rev: v1.34.1
-=======
-    rev: v1.34.0
->>>>>>> d8d9aa68
     hooks:
       - id: djlint-reformat-django
         args: ['--configuration', './pyproject.toml']
