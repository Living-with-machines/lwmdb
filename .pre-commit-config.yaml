exclude: '^docs/|/migrations/'
default_stages: [commit]

repos:
  - repo: https://github.com/pre-commit/pre-commit-hooks
    rev: v4.5.0
    hooks:
      # - id: check-docstring-first
      - id: check-merge-conflict
      - id: check-toml
      - id: check-yaml
      - id: check-json
      - id: check-xml
      - id: debug-statements
      - id: check-builtin-literals
      - id: check-case-conflict
      - id: debug-statements
      - id: end-of-file-fixer
      - id: trailing-whitespace
      - id: detect-private-key
      - id: mixed-line-ending
      - id: name-tests-test
        args: [--pytest-test-first]
      - id: sort-simple-yaml
      - id: check-shebang-scripts-are-executable
      - id: check-case-conflict
      - id: check-ast
      - id: check-symlinks

  - repo: https://github.com/pre-commit/pygrep-hooks
    rev: 'v1.10.0'
    hooks:
      - id: rst-backticks
      - id: rst-directive-colons
      - id: rst-inline-touching-normal

  - repo: https://github.com/pre-commit/mirrors-prettier
<<<<<<< HEAD
    rev: 'v4.0.0-alpha.4'
=======
    rev: 'v4.0.0-alpha.8'
>>>>>>> 4ddfee78
    hooks:
      - id: prettier
        types_or: [yaml, markdown, json]
        args: ['--prose-wrap=never', '--tab-width', '2', '--single-quote'] # Following django-cookiecutter

  - repo: https://github.com/python-poetry/poetry
    rev: 1.7.0
    hooks:
      - id: poetry-check
      - id: poetry-lock
        args: ['--check', '--no-update']

  - repo: https://github.com/adamchainz/django-upgrade
    rev: '1.15.0'
    hooks:
      - id: django-upgrade
        args: ['--target-version', '4.2']

  - repo: https://github.com/asottile/pyupgrade
    rev: v3.15.0
    hooks:
      - id: pyupgrade
        args: [--py311-plus]

  - repo: https://github.com/hadialqattan/pycln
    rev: v2.4.0
    hooks:
      - id: pycln
        args: [--config=pyproject.toml]

  - repo: https://github.com/PyCQA/isort
<<<<<<< HEAD
    rev: 5.13.0
=======
    rev: 5.13.2
>>>>>>> 4ddfee78
    hooks:
      - id: isort

  - repo: https://github.com/psf/black
    rev: 23.12.1
    hooks:
      - id: black

  - repo: https://github.com/pycqa/flake8
    rev: 6.1.0
    hooks:
      - id: flake8
        additional_dependencies:
          - Flake8-pyproject
          - flake8-isort

  - repo: https://github.com/PyCQA/pydocstyle
    rev: 6.3.0
    hooks:
      - id: pydocstyle
        additional_dependencies: ['pydocstyle[toml]']
        args: [--config, ./pyproject.toml]

  - repo: https://github.com/PyCQA/docformatter
    rev: v1.7.5
    hooks:
      - id: docformatter
        args: [--in-place, --config, ./pyproject.toml]

  - repo: https://github.com/PyCQA/bandit
    rev: 1.7.6
    hooks:
      - id: bandit
        args: [-c, pyproject.toml]
        additional_dependencies: ['bandit[toml]']

  - repo: https://github.com/Riverside-Healthcare/djLint
    rev: v1.34.1
    hooks:
      - id: djlint-reformat-django
        args: ['--configuration', './pyproject.toml']
      - id: djlint-django

  - repo: https://github.com/pre-commit/mirrors-mypy
    rev: v1.8.0
    hooks:
      - id: mypy
        args: [--config-file, ./pyproject.toml]
        verbose: true
        entry: bash -c 'mypy "$@" || true' --
        additional_dependencies:
          - types-python-dateutil
          - django-stubs[compatability-mypy]
          - python-dotenv
          - whitenoise
          - django-extensions
          - django-debug-toolbar
          - azure-storage-blob
          - django_pandas
          - tqdm
          - psycopg[binary]
          - validators
# sets up .pre-commit-ci.yaml to ensure pre-commit dependencies stay up to date
ci:
  autoupdate_schedule: weekly
  skip: [mypy]
  submodules: false<|MERGE_RESOLUTION|>--- conflicted
+++ resolved
@@ -35,11 +35,7 @@
       - id: rst-inline-touching-normal
 
   - repo: https://github.com/pre-commit/mirrors-prettier
-<<<<<<< HEAD
-    rev: 'v4.0.0-alpha.4'
-=======
     rev: 'v4.0.0-alpha.8'
->>>>>>> 4ddfee78
     hooks:
       - id: prettier
         types_or: [yaml, markdown, json]
@@ -71,11 +67,7 @@
         args: [--config=pyproject.toml]
 
   - repo: https://github.com/PyCQA/isort
-<<<<<<< HEAD
-    rev: 5.13.0
-=======
     rev: 5.13.2
->>>>>>> 4ddfee78
     hooks:
       - id: isort
 
