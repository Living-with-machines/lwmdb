--- conflicted
+++ resolved
@@ -62,16 +62,6 @@
   - literate-nav:
       nav_file: DOC_STRINGS.md
   - section-index
-<<<<<<< HEAD
-  - kroki:
-      # Note: set up to work with a local.yml docker run
-      # and needs to be consistent with local.yml KROKI_LISTEN port
-      ServerURL: http://kroki:9100
-      FileTypes:
-        - svg
-        # - png
-      DownloadImages: true
-=======
   - autorefs
     #- kroki:
     #    # Note: set up to work with a local.yml docker run
@@ -81,7 +71,6 @@
     #      - svg
     #      # - png
     #    DownloadImages: true
->>>>>>> 475c460d
 
   - mkdocstrings:
       handlers:
