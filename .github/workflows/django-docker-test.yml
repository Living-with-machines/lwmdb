--- conflicted
+++ resolved
@@ -11,11 +11,7 @@
     paths-ignore: [ "docs/**" ]
 
   push:
-<<<<<<< HEAD
-    branches: [ "main", "geocensus", "griff-rees/issue83", "production-deploy", "fix-mitchells-import"]
-=======
     branches: [ "main", "geocensus", "production-deploy", "fix-mitchells-import",]
->>>>>>> e4e33631
     paths-ignore: [ "docs/**" ]
 
 concurrency:
