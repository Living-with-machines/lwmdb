[tool.poetry]
name = "lwmdb"
version = "0.1.0"
description = "lwmdb database management through Django for Living with Machines."
authors = [
  "Kalle Westerling <kalle.westerling@bl.uk>",
  "Dr Griffith Rees <grees@turing.ac.uk>",
]

[tool.poetry.dependencies]
python = ">=3.11,<3.12"
django = "^4.2.6"
seaborn = "^0.12.2"
pandas = "^2.1.2"
ipython = "^8.16.1"
jupyter = "^1.0.0"
django-pandas = "^0.6.6"
django-extensions = "^3.2.3"
colorama = "^0.4.6"
uvicorn = "^0.22.0"
python-dotenv = "^1.0.0"
azure-storage-blob = "^12.18.3"
GDAL = {version = "3.5.3", platform = "darwin"}
whitenoise = "^6.6.0"
tqdm = "^4.66.1"
psycopg = {extras = ["binary"], version = "^3.1.12"}
django-debug-toolbar = "^4.2.0"
psutil = "5.9.4"
gunicorn = "^20.1.0"
django-anymail = "^9.2"
pyopenssl = "^23.3.0"
validators = "^0.20.0"
openpyxl = "^3.1.2"

[tool.poetry.group.dev.dependencies]
pytest-cov = "^4.1.0"
pytest-sugar = "^0.9.7"
pyfakefs = "^5.3.0"
pytest-django = "^4.5.2"
Werkzeug = "^3.0.1"
pyparsing = "^3.1.1"
pydot = "^1.4.2"
pre-commit = "^3.5.0"
django-coverage-plugin = "^3.1.0"
django-stubs = {extras = ["compatible-mypy"], version = "^4.2.6"}
mkdocs-kroki-plugin = "^0.6.1"
alto2txt2fixture = {git = "https://github.com/living-with-machines/alto2txt2fixture"}
coverage-badge = "^1.1.0"
pytest-xdist = "^3.3.1"

[tool.poetry.group.docs.dependencies]
mkdocs-material = "^9.4.6"
mkdocs-literate-nav = "^0.6.0"
mkdocs-gen-files = "^0.5.0"
markdown-exec = {extras = ["ansi"], version = "^1.7.0"}
mkdocs-section-index = "^0.3.5"
<<<<<<< HEAD
mkdocstrings-python = "1.7.0"
black = "^23.7.0"
pygments = "^2.15.1"
=======
mkdocstrings-python = "^1.7.3"
black = "^23.10.1"
pygments = "^2.16.1"
>>>>>>> 475c460d
mkdocs-autorefs = "^0.4.1"
mkdocs-include-markdown-plugin = "^4.0.4"
pygments-pytest = "^2.3.0"

[tool.poetry.group.doc.dependencies]
pygments-git = "^1.7.0"

[build-system]
requires = ["poetry-core>=1.0.0"]
build-backend = "poetry.core.masonry.api"

[tool.pytest.ini_options]
DJANGO_SETTINGS_MODULE = "config.test_settings"
python_files = ["tests.py", "test_*.py"]
doctest_optionflags = ["NORMALIZE_WHITESPACE", "ELLIPSIS",]
addopts = """
--cov=lwmdb
--cov-report=term:skip-covered
--pdbcls=IPython.terminal.debugger:TerminalPdb
--doctest-modules
--ignore=compose
--ignore=jupyterhub_config.py
--ignore=notebooks
--ignore=docs
--ignore=lwmdb/contrib/sites
--strict-markers
--durations=3
-n auto
"""
markers = [
  "slow: slow tests (deselect with '-m \"not slow\"')",
  "cli: use the command-line-interface",
  "download: require data download",
]

[tool.flake8]
max-line-length = 88
extend-ignore = [
  "E203", "E501", "E731", "E713", "F821", "E712", "E266", "E711",
  "E722", "E712", "F841", "F541", "E711", "E841", "W605", "E265",
]
exclude = [
  ".tox", ".git", "*/migrations/*", "*/static/CACHE/*",
  "docs", "node_modules" , "venv"
]

[tool.isort]
profile = "black"

[tool.pycln]
all = true

[tool.coverage.run]
omit = ["*migrations*", "*tests*", "*.html"]
plugins = ["django_coverage_plugin"]

[tool.bandit]
exclude_dirs = [
  "tests", "*/migrations/*", "*/static/CACHE/*", "docs", "node_modules"
]
tests = ["B201", "B301"]
skips = ["B101", "B601"]

[too.docuformatter]
recursive = true
blank = true
pre-summary-space = true
wrap-summaries = 88
wrap-descriptions = 88
non-strict = true

[tool.pydocstyle]
convention = "google"
match = '(?!test_).*\.py'
add-ignore = [
  "D100", "D101", "D102", "D104", "D105", "D106", "D107", "D203",
  "D204", "D211", "D213"
]

[tool.mypy]
python_version = "3.11"
# check_untyped_defs = True
ignore_missing_imports = true
warn_unused_ignores = true
warn_redundant_casts = true
warn_unused_configs = true
warn_return_any = true
plugins = [
  "mypy_django_plugin.main",
  # Add if usig django-rest-framework API
  # "mypy_drf_plugin.main",
]

[[tool.mypy.overrides]]
module = "*.migrations.*"
ignore_errors = true

[tool.django-stubs]
django_settings_module = "config.test_settings"

[tool.djlint]
use_gitignore=true
exclude="lwmdb/static/*"
ignore="H031"
require_pragma=true
format_css=true
format_js=true
indent=2
ignore_blocks="comment"

[tool.djlint.css]
indent_size=2

[too.djlint.js]
indent_size=2<|MERGE_RESOLUTION|>--- conflicted
+++ resolved
@@ -54,15 +54,9 @@
 mkdocs-gen-files = "^0.5.0"
 markdown-exec = {extras = ["ansi"], version = "^1.7.0"}
 mkdocs-section-index = "^0.3.5"
-<<<<<<< HEAD
-mkdocstrings-python = "1.7.0"
-black = "^23.7.0"
-pygments = "^2.15.1"
-=======
 mkdocstrings-python = "^1.7.3"
 black = "^23.10.1"
 pygments = "^2.16.1"
->>>>>>> 475c460d
 mkdocs-autorefs = "^0.4.1"
 mkdocs-include-markdown-plugin = "^4.0.4"
 pygments-pytest = "^2.3.0"
