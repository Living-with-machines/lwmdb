--- conflicted
+++ resolved
@@ -11,12 +11,7 @@
     place_label = models.CharField(max_length=255, default=None)
     latitude = models.FloatField(null=True)
     longitude = models.FloatField(null=True)
-<<<<<<< HEAD
     geonames_ids = models.CharField(max_length=255, default="")
-=======
-    geopoint = PointField(srid=4326, geography=True, blank=True, null=True)
-    geonames_ids = models.CharField(max_length=255, default=None)
->>>>>>> 93fe0ee3
     historic_county = models.ForeignKey(
         HistoricCounty,
         on_delete=models.SET_NULL,
