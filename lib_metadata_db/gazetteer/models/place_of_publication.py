--- conflicted
+++ resolved
@@ -11,11 +11,8 @@
     place_label = models.CharField(max_length=255, default=None)
     latitude = models.FloatField(null=True)
     longitude = models.FloatField(null=True)
-<<<<<<< HEAD
-    geonames_ids = models.CharField(max_length=255, default="")
-=======
     geonames_ids = models.CharField(max_length=255, default=None)
->>>>>>> 9d3d7c7c
+
     historic_county = models.ForeignKey(
         HistoricCounty,
         on_delete=models.SET_NULL,
