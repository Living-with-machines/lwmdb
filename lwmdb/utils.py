--- conflicted
+++ resolved
@@ -1000,14 +1000,7 @@
         is_null: Whether to filter for `__isnull` = True or False
 
     Returns:
-<<<<<<< HEAD
-        Tuple of `QuerySets`: the first match the null relations, the
-            second is the remaining records for `qs` not in the first
-            (matched) `QuerySet`.
-=======
-        First `QuerySet` has `None` values for all `ForeignKey` `Fields`, the
-            second has at least one `not` `Null` `ForeignKey`.
->>>>>>> 8a4d5bf8
+        A `QuerySet` filtered by `null_relations` fields == `is_null` parameter.
 
     Example:
         ```pycon
@@ -1031,24 +1024,11 @@
         qs.order_by(*null_relations)
     filter_query_dict: dict[str, Any]
     for fk_field in fk_fields:
-<<<<<<< HEAD
         if fk_field.name in null_relations:
             filter_query_dict = {fk_field.name + "__isnull": is_null}
             logger.debug(f"Filtering by {filter_query_dict}")
             matched_qs = matched_qs.filter(**filter_query_dict)
     return qs_to_full_record_qs(matched_qs)
-=======
-        filter_query_dict: dict[str, Any] = {fk_field.name + "__isnull": True}
-        logger.debug(f"Filtering {qs} with {fk_field}")
-        records_with_all_fks_null: QuerySet = records_with_all_fks_null.filter(
-            **filter_query_dict
-        )
-    records_with_at_least_one_fk: QuerySet = qs.difference(records_with_all_fks_null)
-    full_qs_with_at_least_one_fk: QuerySet = qs.model.filter(
-        pk__in=records_with_at_least_one_fk
-    )
-    return records_with_all_fks_null, full_qs_with_at_least_one_fk
->>>>>>> 8a4d5bf8
 
 
 @dataclass
