# Metadata database code

A package containing database access to the Living with Machines newspaper collection’s metadata.

## Installation

### Install Docker

It is possible to run this code without Docker, but at present we are only maintaining it via Docker Containers so we *highly* recommend installing Docker to run and/or test this code locally. Instructions are available for most operating systems here: https://docs.docker.com/desktop/

### Clone repository to local drive

Run the following command on your command line:

```
$ git clone git@github.com:Living-with-machines/lib_metadata_db.git
```

Follow by:

```
$ cd lib_metadata_db
```

### Running locally

```console
$ docker compose -f local.yml up --build
```

It will take some time to download a set of `docker` images required to run locally, after which it should attempt to start the server in the `django` container. If successful, the console should print

```console
metadata_local_django    | WARNING: This is a development server. Do not use it in a production
deployment. Use a production WSGI server instead.
metadata_local_django    |  * Running on all addresses (0.0.0.0)
metadata_local_django    |  * Running on http://127.0.0.1:8000
metadata_local_django    |  * Running on http://172.20.0.4:8000
metadata_local_django    | Press CTRL+C to quit
metadata_local_django    |  * Restarting with stat
metadata_local_django    | Performing system checks...
metadata_local_django    |
metadata_local_django    | System check identified no issues (0 silenced).
metadata_local_django    |
metadata_local_django    | Django version 4.1.7, using settings 'metadata.settings'
metadata_local_django    | Development server is running at http://0.0.0.0:8000/
metadata_local_django    | Using the Werkzeug debugger (http://werkzeug.pocoo.org/)
metadata_local_django    | Quit the server with CONTROL-C.
metadata_local_django    |  * Debugger is active!
metadata_local_django    |  * Debugger PIN: 139-826-693
```

Indicating it's up and running. You should then be able to go to `http://127.0.0.1:8000` in your local browser and see a start page.

To stop the app call the `down` command:

```console
$ docker compose -f local.yml down
```

### Importing data

If a previous version of the database is available as either `json` fixtures or raw `sql` via a `pg_dump` (or similar) command.

#### `json` import

`json` `fixtures` need to be placed in a `fixtures` folder in your local checkout:

```console
$ cd lib_metadata_db
$ mkdir fixtures
$ cp DataProvider-1.json  Ingest-1.json Item-1.json Newspaper-1.json Digitisation-1.json Issue-1.json Item-2.json fixtures/
```

The files can then be imported via

```console
$ docker compose -f local.yml exec django /app/manage.py loaddata fixtures/Newspaper-1.json
<<<<<<< HEAD
$ docker compose -f local.yml exec django /app/manage.py loaddata fixtures/Issue-1.json
=======
$ docker compose -f local.yml exec django /app/manage.py loaddata fixtures/Item-2.json
>>>>>>> 530f4a20
...
```

> :warning: Note the import order is important, specifically: `Newspaper`, `Issue` and any other data `json` files *prior* to `Item` `json`.

#### Importing a `postgres` database

Importing from `json` can be very slow. If provided a `postgres` data file, it is possible to import that directly. First copy the database file(s) to a `backups` folder on the `postgres` instance (assuming you've run the `build` command)

```console
docker compose -f local.yml cp backups/* $(docker compose -f local.yml ps -q postgres):/backups/
```

Next make sure the app is shut down, then start up with *only the `postgres`* container running:

```console
docker compose -f local.yml down
docker compose -f local.yml up postgres
```

Then run the `restore` command with the filename of the backup. By default backup filenames indicates when the backup was made and are compressed (using [`gzip`](https://en.wikipedia.org/wiki/Gzip) compression in the example below `backup_2023_04_03T07_22_10.sql.gz` ) :

> :warning: There is a chance the default `docker` size allocated is not big enough for a full version of the dataset (especially if running on a desktop). If so, you may need to increase the allocated disk space. For example, see [`Docker Mac FAQs`](https://docs.docker.com/desktop/faqs/macfaqs/#where-does-docker-desktop-store-linux-containers-and-images) for instructions to increase available disk space.

```console
docker compose -f local.yml exec postgres restore backup_2023_04_03T07_22_10.sql.gz
```

> :warning: If the version of the database you are loading is *not* compatible with the current version of the python package, this can cause significant errors.

## Querying the database

### Jupyter Notebook

In order to run the Django framework inside a notebook, open another terminal window once you have it running via `docker` as described above and run

```console
$ docker compose -f local.yml exec django /app/manage.py shell_plus --notebook
```

This should launch a normal Jupyter Notebook in your browser window where you can create any notebooks and access the database in different ways.

**Important:** Before importing any models and working with the database data, you will want to run the `import django_initialiser` in a cell, which will set up all the dependencies needed.

*Note:* The package comes with a `getting-started.ipynb` notebook and a `explore-newspapers.ipynb` notebook, which both will give some overview of how one can access the database’s information and what one can do with it. They only scratch the surface of what is possible, of course, but will be a good entry point for someone who wants to orient themselves toward the database and the Django syntax for querying.

## Upgrade development version

In order to upgrade the current development version that you have, make sure that you have synchronised the repository to your local drive:

**Step 1**: `$ git pull`

**Step 2**: `$ docker compose -f local.yml up --build`

## Accessing full-text using `extract_fulltext` method

We are developing a fulltext table for all articles across our available newspapers. Meanwhile, @thobson88 has developed an `.extract_fulltext()` method that can be used on any `Item` objects. Here is an example:

```py
from newspapers.models import Newspaper
from newspapers.models import Item
from pathlib import Path

# Set the local download path:
Item.DOWNLOAD_DIR = Path.home() / "temp/fulltext"

# Set the SAS token:
%env FULLTEXT_SAS_TOKEN="?sv=2021-06-08&ss=bfqt&srt=sco&sp=rtf&se=2022-10-04T17:49:53Z&st=2022-10-04T09:49:53Z&sip=82.16.244.16&spr=https&sig=Kp6QEtqWw5NlJZx4r0eddSxfjqXzXEeY0pwoii%2Fz86E%3D"

item = Newspaper.objects.get(publication_code="0003040").issues.first().items.first()
item.extract_fulltext()
```

If you need help setting up a SAS token, see [instructions here](https://github.com/Living-with-machines/fulltext#sas-token-creation).

_Please note, access via Blobfuse is planned but not yet implemented._

## Troubleshooting: Common issues

### `Error: ImproperlyConfigured: Requested setting INSTALLED_APPS, but settings are not configured.`

**Problem:** I have received an error that looks like this:

> ImproperlyConfigured&nbsp;&nbsp;&nbsp;&nbsp;&nbsp;&nbsp;&nbsp;&nbsp;&nbsp;&nbsp;&nbsp;&nbsp;&nbsp;&nbsp;&nbsp;&nbsp;&nbsp;&nbsp;&nbsp;&nbsp;&nbsp;&nbsp;&nbsp;&nbsp;&nbsp;&nbsp;&nbsp;&nbsp;&nbsp;&nbsp;&nbsp;&nbsp;&nbsp;&nbsp;&nbsp;&nbsp;&nbsp;&nbsp;&nbsp;Traceback (most recent call last)
> ...
> ImproperlyConfigured: Requested setting INSTALLED_APPS, but settings are not configured. You must either define the environment variable DJANGO_SETTINGS_MODULE or call settings.configure() before accessing settings.

**Explanation:** You have likely attempted to import any of the models (`Newspaper`, `Item`, `Entry`, etc.) and forgotten about the `import django_initialiser` statement that is required to set up Django in a Jupyter Notebook.

**Solution:** You must run `import django_initialiser` before you attempt to import any models from the Django package.

**If it does not work:** Are you running the notebook in the same folder as the `manage.py` script? Otherwise, try to move the notebook to that folder.

### `NameError: name 'Newspaper' is not defined`

**Problem:** I have received an error that looks like this:

> ---------------------------------------------------------------------------
> NameError&nbsp;&nbsp;&nbsp;&nbsp;&nbsp;&nbsp;&nbsp;&nbsp;&nbsp;&nbsp;&nbsp;&nbsp;&nbsp;&nbsp;&nbsp;&nbsp;&nbsp;&nbsp;&nbsp;&nbsp;&nbsp;&nbsp;&nbsp;&nbsp;&nbsp;&nbsp;&nbsp;&nbsp;&nbsp;&nbsp;&nbsp;&nbsp;&nbsp;&nbsp;&nbsp;&nbsp;&nbsp;&nbsp;&nbsp;Traceback (most recent call last)
> ...
> NameError: name 'Newspaper' is not defined

**Explanation:** You have likely forgotten to import the correct model before you tried to run a query on one of the newspapers (or whichever model you’re trying to access).

**Solution:** Run `from newspapers.models import Newspaper` or follow the same pattern for whichever model you want to import. (See the database schema if you are unsure which model you want to access.)

**If it does not work:** Are you running the notebook in the same folder as the `manage.py` script? Otherwise, try to move the notebook to that folder.<|MERGE_RESOLUTION|>--- conflicted
+++ resolved
@@ -76,11 +76,8 @@
 
 ```console
 $ docker compose -f local.yml exec django /app/manage.py loaddata fixtures/Newspaper-1.json
-<<<<<<< HEAD
 $ docker compose -f local.yml exec django /app/manage.py loaddata fixtures/Issue-1.json
-=======
 $ docker compose -f local.yml exec django /app/manage.py loaddata fixtures/Item-2.json
->>>>>>> 530f4a20
 ...
 ```
 
