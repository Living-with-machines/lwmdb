# lib_metadata_db

A pip package containing database access functionality which can be imported in any project requiring this access.

## Dependencies

This project uses `poetry` as a package manager. You can read more about it at [`poetry-docs`](<https://python-poetry.org/docs/>). We recommend setting up `poetry` using `pyenv` to install specific versions of `python`, see [here](https://blog.jayway.com/2019/12/28/pyenv-poetry-saviours-in-the-python-chaos/) to manage python versions between local projects.

### `Apache`

For macOS, we recommend using `homebrew` to install the following:

```shell
/bin/bash -c "$(curl -fsSL https://raw.githubusercontent.com/Homebrew/install/HEAD/install.sh)"
```

For Apache on macOS, it is included the `xcode` command line tools, so run:

```shell
xcode-select --install
```

followed by:

```shell
brew install httpd
```

### ``postgresql``

On macOS, you can install postgres using `homebrew`:

```shell
brew install postgresql
```

followed by:

### ``postgis``

Instructions are taken from [this webpage](https://morphocode.com/how-to-install-postgis-on-mac-os-x/)

In the terminal run:

```shell
brew install postgis
```

then

```shell
brew services start postgresql
```

## Database setup

These instructions are adapted from [this source](https://www.sqlshack.com/setting-up-a-postgresql-database-on-mac/):

1. Log in to postgres service to execute PGSQL commands:

    ```shell
    psql postgres
    ```

2. Create a `user` with a `password` and a `database` in `postgresql`

    ```PGSQL
    CREATE ROLE newspapers WITH LOGIN PASSWORD 'newspapers';
    CREATE DATABASE newspapers_db;
    GRANT ALL PRIVILEGES ON DATABASE newspapers_db TO newspapers;
    ALTER ROLE newspapers SUPERUSER;
    ```

3. Quit the current session:

    ```PGSQL
    \q
    ```

4. Reconnect with the new user’s credentials:

    ```shell
    psql -d newspapers_db -U newspapers
    ```

5. To check your user permissions use:

    ```PGSQL
    \l
    ```

    You should see something like this:

    ```text
    List of databases
    Name      |  Owner   | Encoding |   Collate   |    Ctype    |    Access privileges
    ---------------+----------+----------+-------------+-------------+-------------------------
    postgres      | <your-user>    | UTF8     | en_GB.UTF-8 | en_GB.UTF-8 |
    newspapers_db | postgres       | UTF8     | en_GB.UTF-8 | en_GB.UTF-8 | =Tc/postgres           +
    |             |                |          |             | postgres=CTc/postgres  +
    |             |                |          |             | newspapers=CTc/postgres
    ```

    If so, great! use `\q` to quit the session and continue.

## ``poetry`` installation for managing dependencies

To install `python` packages via `poetry` run:

```shell
poetry install
```

and to enter the virtual environment

```shell
poetry shell
```

Clone the '`.env.sample`' and name it '`.env`'. You will then need to insert your own credentials into it.

## To create models for an app

Make sure to specify the `APP_NAME` when making a migration to ensure that other changes inherited in your schema are not pushed to the database. The best way to do this is to `makemigrations` for each `APP_NAME` individually.

```shell
python lib_metadata_db/manage.py makemigrations newspapers
```

If `APP_NAME` not specified, migrations for all `INSTALLED_APPS` would be created

```shell
python lib_metadata_db/manage.py makemigrations
```

## Creating/Updating tables in the database

Make sure to specify the `APP_NAME` (in our initial table `APP_NAME=newspapers`) and the database (in our initial instance `DATABASE_NAME=newspapers_db`) when migrating the changes to ensure that the migrations from other apps in the project are not pushed to the database.

```shell
python lib_metadata_db/manage.py migrate newspapers --database=newspapers_db
```

1. To see the tables login with your newly created `user`:

    ```shell
    psql -d newspapers_db -U newspapers
    ```

2. and view the tables you created:

    ```PGSQL
    \dt
    ```

## Migrating models across all databases

1. run the following from the command line:

    ```shell
    psql newspapers_db -c "GRANT ALL ON ALL TABLES IN SCHEMA public to newspapers;"
    psql newspapers_db -c "GRANT ALL ON ALL SEQUENCES IN SCHEMA public to newspapers;"
    psql newspapers_db -c "GRANT ALL ON ALL FUNCTIONS IN SCHEMA public to newspapers;"
    ```

2. Then go ahead and migrate your new models in whichever database, such as

    ```shell
    python lib_metadata_db/manage.py makemigrations press_directories
    ```

## View schema and tables

Download your favourite Database manager tool! The following example uses [`DBeaver`](https://dbeaver.io/download/) on a Mac:

```shell
brew install --cask dbeaver-community
```

Open `DBeaver` and add the credentials to connect your local instance of the database using the credentials in your ``.env`` file. You should then be able to navigate within ``newspapers_db`` to "Schemas" -> "public" -> "tables" to see the migrated models as tables.

## Importing Data

In order to import new data into a table in the database:

```shell
<<<<<<< HEAD
python lib_metadata_db/manage.py import_TABLE_NAME PATH_TO_FILE
```

## Schema Diagram

View a diagram of the databases [here](https://dbdiagram.io/d/627bd08a7f945876b6fca7d0).
=======
$ python lib_metadata_db/manage.py <name_of_import_script>
```
>>>>>>> 1fb4776f
<|MERGE_RESOLUTION|>--- conflicted
+++ resolved
@@ -184,14 +184,9 @@
 In order to import new data into a table in the database:
 
 ```shell
-<<<<<<< HEAD
-python lib_metadata_db/manage.py import_TABLE_NAME PATH_TO_FILE
+$ python lib_metadata_db/manage.py <name_of_import_script>
 ```
 
 ## Schema Diagram
 
-View a diagram of the databases [here](https://dbdiagram.io/d/627bd08a7f945876b6fca7d0).
-=======
-$ python lib_metadata_db/manage.py <name_of_import_script>
-```
->>>>>>> 1fb4776f
+View a diagram of the databases [here](https://dbdiagram.io/d/627bd08a7f945876b6fca7d0).