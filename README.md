# Living With Machines Database: `lmwdb`

A package containing database access to the Living with Machines newspaper collection’s metadata.

## Installation

### Install Docker

It is possible to run this code without Docker, but at present we are only maintaining it via Docker Containers so we *highly* recommend installing Docker to run and/or test this code locally. Instructions are available for most operating systems here: https://docs.docker.com/desktop/

### Clone repository to local drive

Run the following command on your command line:

```console
<<<<<<< HEAD
$ git clone git@github.com:Living-with-machines/lib_metadata_db.git
=======
git clone git@github.com:Living-with-machines/lwmdb.git
>>>>>>> 327f2ee5
```

Follow by:

```console
<<<<<<< HEAD
$ cd lib_metadata_db
=======
cd lwmdb
>>>>>>> 327f2ee5
```

### Running locally

```console
docker compose -f local.yml up --build
```

Note: this uses the `.envs/local` file provided in the repo. This *must not* be used in production, it is simply for local development and to ease demonstrating what is required for `.envs/production`, which *must* be generated separately for deploying via `production.yml`.

It will take some time to download a set of `docker` images required to run locally, after which it should attempt to start the server in the `django` container. If successful, the console should print logs resembling

```console
lwmdb_local_django    | WARNING: This is a development server. Do not use it in a production
deployment. Use a production WSGI server instead.
lwmdb_local_django    |  * Running on all addresses (0.0.0.0)
lwmdb_local_django    |  * Running on http://127.0.0.1:8000
lwmdb_local_django    |  * Running on http://172.20.0.4:8000
lwmdb_local_django    | Press CTRL+C to quit
lwmdb_local_django    |  * Restarting with stat
lwmdb_local_django    | Performing system checks...
lwmdb_local_django    |
lwmdb_local_django    | System check identified no issues (0 silenced).
lwmdb_local_django    |
lwmdb_local_django    | Django version 4.1.7, using settings 'lwmdb.settings'
lwmdb_local_django    | Development server is running at http://0.0.0.0:8000/
lwmdb_local_django    | Using the Werkzeug debugger (http://werkzeug.pocoo.org/)
lwmdb_local_django    | Quit the server with CONTROL-C.
lwmdb_local_django    |  * Debugger is active!
lwmdb_local_django    |  * Debugger PIN: 139-826-693
```

Indicating it's up and running. You should then be able to go to `http://127.0.0.1:8000` in your local browser and see a start page.

<<<<<<< HEAD
### Build issues

The current configuration attempts to apply all database migrations in the `docker` build. If there's a failure like

```console
metadata_local_django    | CommandError: Conflicting migrations detected; multiple leaf nodes in the migration graph: (0004_alter_item_title, 0005_alt
er_item_title in newspapers).
metadata_local_django    | To fix them run 'python manage.py makemigrations --merge'
metadata_local_django exited with code 1
```

then, *assuming you don't have the database in a state that you need to keen* you can try building with

```console
docker compose -f local.yml build --no-cache
```

This *should* reset the `postgresl` [`container`](https://docs.docker.com/engine/reference/commandline/container/). If you have database modifications that you would like to retain, please raise a pull request so we can try to accomodate. This will involve running that suggested command, but there could be risks to the state the database is in at that point.

For completeness here is how that command could be run, but safest to avoid until *certain* this is best for you database:

```console
docker compose -f local.yml exec django /app/manage.py makemigrations --merge
```

### Add database fixtures
=======
To stop the app call the `down` command:

```console
docker compose -f local.yml down
```
>>>>>>> 327f2ee5

### Importing data

If a previous version of the database is available as either `json` fixtures or raw `sql` via a `pg_dump` (or similar) command.

#### `json` import

`json` `fixtures` need to be placed in a `fixtures` folder in your local checkout:

```console
cd lwmdb
mkdir fixtures
cp DataProvider-1.json  Ingest-1.json Item-1.json Newspaper-1.json Digitisation-1.json Issue-1.json Item-2.json fixtures/
```

The files can then be imported via

```console
<<<<<<< HEAD
$ docker compose -f local.yml exec django /app/manage.py loaddata fixtures/Newspaper-1.json
$ docker compose -f local.yml exec django /app/manage.py loaddata fixtures/Issue-1.json 
$ docker compose -f local.yml exec django /app/manage.py loaddata fixtures/Item-1.json 
$ docker compose -f local.yml exec django /app/manage.py loaddata fixtures/Item-2.json 
=======
docker compose -f local.yml exec django /app/manage.py loaddata fixtures/Newspaper-1.json
docker compose -f local.yml exec django /app/manage.py loaddata fixtures/Issue-1.json
docker compose -f local.yml exec django /app/manage.py loaddata fixtures/Item-2.json
...
>>>>>>> 327f2ee5
```

> :warning: Note the import order is important, specifically: `Newspaper`, `Issue` and any other data `json` files *prior* to `Item` `json`.

#### Importing a `postgres` database

Importing from `json` can be very slow. If provided a `postgres` data file, it is possible to import that directly. First copy the database file(s) to a `backups` folder on the `postgres` instance (assuming you've run the `build` command)

```console
docker cp backups $(docker compose -f local.yml ps -q postgres):/backups
```

Next make sure the app is shut down, then start up with *only the `postgres`* container running:

```console
docker compose -f local.yml down
docker compose -f local.yml up postgres
```

Then run the `restore` command with the filename of the backup. By default backup filenames indicates when the backup was made and are compressed (using [`gzip`](https://en.wikipedia.org/wiki/Gzip) compression in the example below `backup_2023_04_03T07_22_10.sql.gz` ) :

> :warning: There is a chance the default `docker` size allocated is not big enough for a full version of the dataset (especially if running on a desktop). If so, you may need to increase the allocated disk space. For example, see [`Docker Mac FAQs`](https://docs.docker.com/desktop/faqs/macfaqs/#where-does-docker-desktop-store-linux-containers-and-images) for instructions to increase available disk space.

```console
docker compose -f local.yml exec postgres restore backup_2023_04_03T07_22_10.sql.gz
```

> :warning: If the version of the database you are loading is *not* compatible with the current version of the python package, this can cause significant errors.

## Querying the database

### Jupyter Notebook

In order to run the Django framework inside a notebook, open another terminal window once you have it running via `docker` as described above and run

```console
docker compose -f local.yml exec django /app/manage.py shell_plus --notebook
```

This should launch a normal Jupyter Notebook in your browser window where you can create any notebooks and access the database in different ways.

**Important:** Before importing any models and working with the database data, you will want to run the `import django_initialiser` in a cell, which will set up all the dependencies needed.

*Note:* The package comes with a `getting-started.ipynb` notebook and a `explore-newspapers.ipynb` notebook, which both will give some overview of how one can access the database’s information and what one can do with it. They only scratch the surface of what is possible, of course, but will be a good entry point for someone who wants to orient themselves toward the database and the Django syntax for querying.

## Upgrade development version

In order to upgrade the current development version that you have, make sure that you have synchronised the repository to your local drive:

**Step 1**: `git pull`

**Step 2**: `docker compose -f local.yml up --build`

## Accessing full-text using `extract_fulltext` method

We are developing a fulltext table for all articles across our available newspapers. Meanwhile, @thobson88 has developed an `.extract_fulltext()` method that can be used on any `Item` objects. Here is an example:

```python
from newspapers.models import Newspaper
from newspapers.models import Item
from pathlib import Path

# Set the local download path:
Item.DOWNLOAD_DIR = Path.home() / "temp/fulltext"

# Set the SAS token:
%env FULLTEXT_SAS_TOKEN="?sv=2021-06-08&ss=bfqt&srt=sco&sp=rtf&se=2022-10-04T17:49:53Z&st=2022-10-04T09:49:53Z&sip=82.16.244.16&spr=https&sig=Kp6QEtqWw5NlJZx4r0eddSxfjqXzXEeY0pwoii%2Fz86E%3D"

item = Newspaper.objects.get(publication_code="0003040").issues.first().items.first()
item.extract_fulltext()
```

If you need help setting up a SAS token, see [instructions here](https://github.com/Living-with-machines/fulltext#sas-token-creation).

_Please note, access via Blobfuse is planned but not yet implemented._

## Running on a server

To run in production, a `.envs/production` `ENV` file is required. This is not provided to help encryption keys are generated locally and uniquely. The keys set in `.envs/local` are all needed, as well as the follwing two:

- TRAEFIK_EMAIL="email.register.for.traefik.account@test.com"
- HOST_URL="host.for.lwmdb.deploy.org"

A domain name (in this example `"host.for.lwmdb.deploy.org`) must be registered for `https` (encripyted) usage, and a `TLS` certificate is needed. See [`traefik` docs](https://doc.traefik.io/traefik/https/acme/) for details.

## Troubleshooting: Common issues

### `Error: ImproperlyConfigured: Requested setting INSTALLED_APPS, but settings are not configured.`

**Problem:** I have received an error that looks like this:

> ImproperlyConfigured&nbsp;&nbsp;&nbsp;&nbsp;&nbsp;&nbsp;&nbsp;&nbsp;&nbsp;&nbsp;&nbsp;&nbsp;&nbsp;&nbsp;&nbsp;&nbsp;&nbsp;&nbsp;&nbsp;&nbsp;&nbsp;&nbsp;&nbsp;&nbsp;&nbsp;&nbsp;&nbsp;&nbsp;&nbsp;&nbsp;&nbsp;&nbsp;&nbsp;&nbsp;&nbsp;&nbsp;&nbsp;&nbsp;&nbsp;Traceback (most recent call last)
> ...
> ImproperlyConfigured: Requested setting INSTALLED_APPS, but settings are not configured. You must either define the environment variable DJANGO_SETTINGS_MODULE or call settings.configure() before accessing settings.

**Explanation:** You have likely attempted to import any of the models (`Newspaper`, `Item`, `Entry`, etc.) and forgotten about the `import django_initialiser` statement that is required to set up Django in a Jupyter Notebook.

**Solution:** You must run `import django_initialiser` before you attempt to import any models from the Django package.

**If it does not work:** Are you running the notebook in the same folder as the `manage.py` script? Otherwise, try to move the notebook to that folder.

### `NameError: name 'Newspaper' is not defined`

**Problem:** I have received an error that looks like this:

> ---------------------------------------------------------------------------
> NameError&nbsp;&nbsp;&nbsp;&nbsp;&nbsp;&nbsp;&nbsp;&nbsp;&nbsp;&nbsp;&nbsp;&nbsp;&nbsp;&nbsp;&nbsp;&nbsp;&nbsp;&nbsp;&nbsp;&nbsp;&nbsp;&nbsp;&nbsp;&nbsp;&nbsp;&nbsp;&nbsp;&nbsp;&nbsp;&nbsp;&nbsp;&nbsp;&nbsp;&nbsp;&nbsp;&nbsp;&nbsp;&nbsp;&nbsp;Traceback (most recent call last)
> ...
> NameError: name 'Newspaper' is not defined

**Explanation:** You have likely forgotten to import the correct model before you tried to run a query on one of the newspapers (or whichever model you’re trying to access).

**Solution:** Run `from newspapers.models import Newspaper` or follow the same pattern for whichever model you want to import. (See the database schema if you are unsure which model you want to access.)

**If it does not work:** Are you running the notebook in the same folder as the `manage.py` script? Otherwise, try to move the notebook to that folder.<|MERGE_RESOLUTION|>--- conflicted
+++ resolved
@@ -13,21 +13,13 @@
 Run the following command on your command line:
 
 ```console
-<<<<<<< HEAD
-$ git clone git@github.com:Living-with-machines/lib_metadata_db.git
-=======
 git clone git@github.com:Living-with-machines/lwmdb.git
->>>>>>> 327f2ee5
 ```
 
 Follow by:
 
 ```console
-<<<<<<< HEAD
-$ cd lib_metadata_db
-=======
 cd lwmdb
->>>>>>> 327f2ee5
 ```
 
 ### Running locally
@@ -52,7 +44,7 @@
 lwmdb_local_django    |
 lwmdb_local_django    | System check identified no issues (0 silenced).
 lwmdb_local_django    |
-lwmdb_local_django    | Django version 4.1.7, using settings 'lwmdb.settings'
+lwmdb_local_django    | Django version 4.2.1, using settings 'lwmdb.settings'
 lwmdb_local_django    | Development server is running at http://0.0.0.0:8000/
 lwmdb_local_django    | Using the Werkzeug debugger (http://werkzeug.pocoo.org/)
 lwmdb_local_django    | Quit the server with CONTROL-C.
@@ -62,40 +54,11 @@
 
 Indicating it's up and running. You should then be able to go to `http://127.0.0.1:8000` in your local browser and see a start page.
 
-<<<<<<< HEAD
-### Build issues
-
-The current configuration attempts to apply all database migrations in the `docker` build. If there's a failure like
-
-```console
-metadata_local_django    | CommandError: Conflicting migrations detected; multiple leaf nodes in the migration graph: (0004_alter_item_title, 0005_alt
-er_item_title in newspapers).
-metadata_local_django    | To fix them run 'python manage.py makemigrations --merge'
-metadata_local_django exited with code 1
-```
-
-then, *assuming you don't have the database in a state that you need to keen* you can try building with
-
-```console
-docker compose -f local.yml build --no-cache
-```
-
-This *should* reset the `postgresl` [`container`](https://docs.docker.com/engine/reference/commandline/container/). If you have database modifications that you would like to retain, please raise a pull request so we can try to accomodate. This will involve running that suggested command, but there could be risks to the state the database is in at that point.
-
-For completeness here is how that command could be run, but safest to avoid until *certain* this is best for you database:
-
-```console
-docker compose -f local.yml exec django /app/manage.py makemigrations --merge
-```
-
-### Add database fixtures
-=======
 To stop the app call the `down` command:
 
 ```console
 docker compose -f local.yml down
 ```
->>>>>>> 327f2ee5
 
 ### Importing data
 
@@ -114,17 +77,10 @@
 The files can then be imported via
 
 ```console
-<<<<<<< HEAD
-$ docker compose -f local.yml exec django /app/manage.py loaddata fixtures/Newspaper-1.json
-$ docker compose -f local.yml exec django /app/manage.py loaddata fixtures/Issue-1.json 
-$ docker compose -f local.yml exec django /app/manage.py loaddata fixtures/Item-1.json 
-$ docker compose -f local.yml exec django /app/manage.py loaddata fixtures/Item-2.json 
-=======
 docker compose -f local.yml exec django /app/manage.py loaddata fixtures/Newspaper-1.json
 docker compose -f local.yml exec django /app/manage.py loaddata fixtures/Issue-1.json
 docker compose -f local.yml exec django /app/manage.py loaddata fixtures/Item-2.json
 ...
->>>>>>> 327f2ee5
 ```
 
 > :warning: Note the import order is important, specifically: `Newspaper`, `Issue` and any other data `json` files *prior* to `Item` `json`.
