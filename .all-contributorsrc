{
  "files": [
    "README.md"
  ],
  "imageSize": 100,
  "commit": false,
  "commitType": "docs",
  "commitConvention": "angular",
  "contributors": [
    {
      "login": "kallewesterling",
      "name": "Kalle Westerling",
      "avatar_url": "https://avatars.githubusercontent.com/u/7298727?v=4",
      "profile": "http://www.westerling.nu",
      "contributions": [
        "code",
        "ideas",
        "doc"
      ]
    },
    {
      "login": "griff-rees",
      "name": "griff-rees",
      "avatar_url": "https://avatars.githubusercontent.com/u/60181741?v=4",
      "profile": "https://github.com/griff-rees",
      "contributions": [
        "code",
        "ideas",
        "mentoring",
        "maintenance",
        "doc"
      ]
    },
    {
      "login": "AoifeHughes",
      "name": "Aoife Hughes",
      "avatar_url": "https://avatars.githubusercontent.com/u/10923695?v=4",
      "profile": "https://github.com/AoifeHughes",
      "contributions": [
        "code"
      ]
    },
    {
      "login": "thobson88",
      "name": "Tim Hobson",
      "avatar_url": "https://avatars.githubusercontent.com/u/26117394?v=4",
      "profile": "https://github.com/thobson88",
      "contributions": [
        "code",
        "ideas"
      ]
    },
    {
      "login": "npedrazzini",
      "name": "Nilo Pedrazzini",
      "avatar_url": "https://avatars.githubusercontent.com/u/35242366?v=4",
      "profile": "http://npedrazzini.github.io",
      "contributions": [
        "code",
        "ideas"
      ]
    },
    {
      "login": "ChristinaLast",
      "name": "Christina Last",
      "avatar_url": "https://avatars.githubusercontent.com/u/36204574?v=4",
      "profile": "https://christinalast.com",
      "contributions": [
        "code",
        "ideas"
      ]
    },
    {
<<<<<<< HEAD
      "login": "andrewphilipsmith",
      "name": "Andy Smith",
      "avatar_url": "https://avatars.githubusercontent.com/u/5346065?v=4",
      "profile": "https://github.com/andrewphilipsmith",
=======
      "login": "kmcdono2",
      "name": "Katie McDonough",
      "avatar_url": "https://avatars.githubusercontent.com/u/20363927?v=4",
      "profile": "https://www.turing.ac.uk/people/researchers/katherine-mcdonough",
      "contributions": [
        "code",
        "ideas"
      ]
     },
      "login": "mcollardanuy",
      "name": "Mariona",
      "avatar_url": "https://avatars.githubusercontent.com/u/46483603?v=4",
      "profile": "https://github.com/mcollardanuy",
      "contributions": [
        "code",
        "ideas"
      ]
    },
      "login": "kasparvonbeelen",
      "name": "Kaspar Beelen",
      "avatar_url": "https://avatars.githubusercontent.com/u/11618160?v=4",
      "profile": "https://github.com/kasparvonbeelen",
>>>>>>> fad96e57
      "contributions": [
        "code",
        "ideas"
      ]
    }
  ],
  "contributorsPerLine": 7,
  "skipCi": true,
  "repoType": "github",
  "repoHost": "https://github.com",
  "projectName": "lwmdb",
  "projectOwner": "Living-with-machines"
}<|MERGE_RESOLUTION|>--- conflicted
+++ resolved
@@ -71,12 +71,15 @@
       ]
     },
     {
-<<<<<<< HEAD
       "login": "andrewphilipsmith",
       "name": "Andy Smith",
       "avatar_url": "https://avatars.githubusercontent.com/u/5346065?v=4",
       "profile": "https://github.com/andrewphilipsmith",
-=======
+      "contributions": [
+        "code",
+        "ideas"
+      ]
+    },
       "login": "kmcdono2",
       "name": "Katie McDonough",
       "avatar_url": "https://avatars.githubusercontent.com/u/20363927?v=4",
@@ -99,7 +102,6 @@
       "name": "Kaspar Beelen",
       "avatar_url": "https://avatars.githubusercontent.com/u/11618160?v=4",
       "profile": "https://github.com/kasparvonbeelen",
->>>>>>> fad96e57
       "contributions": [
         "code",
         "ideas"
