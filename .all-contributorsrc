{
  "files": [
    "README.md"
  ],
  "imageSize": 100,
  "commit": false,
  "commitType": "docs",
  "commitConvention": "angular",
  "contributors": [
    {
      "login": "kallewesterling",
      "name": "Kalle Westerling",
      "avatar_url": "https://avatars.githubusercontent.com/u/7298727?v=4",
      "profile": "http://www.westerling.nu",
      "contributions": [
        "code",
        "ideas",
        "doc"
      ]
    },
    {
      "login": "griff-rees",
      "name": "griff-rees",
      "avatar_url": "https://avatars.githubusercontent.com/u/60181741?v=4",
      "profile": "https://github.com/griff-rees",
      "contributions": [
        "code",
        "ideas",
        "mentoring",
        "maintenance",
        "doc"
      ]
    },
    {
      "login": "AoifeHughes",
      "name": "Aoife Hughes",
      "avatar_url": "https://avatars.githubusercontent.com/u/10923695?v=4",
      "profile": "https://github.com/AoifeHughes",
      "contributions": [
        "code"
      ]
    },
    {
      "login": "thobson88",
      "name": "Tim Hobson",
      "avatar_url": "https://avatars.githubusercontent.com/u/26117394?v=4",
      "profile": "https://github.com/thobson88",
      "contributions": [
        "code",
        "ideas"
      ]
    },
    {
      "login": "npedrazzini",
      "name": "Nilo Pedrazzini",
      "avatar_url": "https://avatars.githubusercontent.com/u/35242366?v=4",
      "profile": "http://npedrazzini.github.io",
      "contributions": [
        "code",
        "ideas"
      ]
    },
    {
      "login": "ChristinaLast",
      "name": "Christina Last",
      "avatar_url": "https://avatars.githubusercontent.com/u/36204574?v=4",
      "profile": "https://christinalast.com",
      "contributions": [
        "code",
        "ideas"
      ]
    },
    {
<<<<<<< HEAD
      "login": "mcollardanuy",
      "name": "Mariona",
      "avatar_url": "https://avatars.githubusercontent.com/u/46483603?v=4",
      "profile": "https://github.com/mcollardanuy",
=======
      "login": "kasparvonbeelen",
      "name": "Kaspar Beelen",
      "avatar_url": "https://avatars.githubusercontent.com/u/11618160?v=4",
      "profile": "https://github.com/kasparvonbeelen",
>>>>>>> dacf42ec
      "contributions": [
        "code",
        "ideas"
      ]
    }
  ],
  "contributorsPerLine": 7,
  "skipCi": true,
  "repoType": "github",
  "repoHost": "https://github.com",
  "projectName": "lwmdb",
  "projectOwner": "Living-with-machines"
}<|MERGE_RESOLUTION|>--- conflicted
+++ resolved
@@ -71,17 +71,19 @@
       ]
     },
     {
-<<<<<<< HEAD
       "login": "mcollardanuy",
       "name": "Mariona",
       "avatar_url": "https://avatars.githubusercontent.com/u/46483603?v=4",
       "profile": "https://github.com/mcollardanuy",
-=======
+      "contributions": [
+        "code",
+        "ideas"
+      ]
+    }
       "login": "kasparvonbeelen",
       "name": "Kaspar Beelen",
       "avatar_url": "https://avatars.githubusercontent.com/u/11618160?v=4",
       "profile": "https://github.com/kasparvonbeelen",
->>>>>>> dacf42ec
       "contributions": [
         "code",
         "ideas"
