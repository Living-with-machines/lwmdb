--- conflicted
+++ resolved
@@ -71,13 +71,16 @@
       ]
     },
     {
-<<<<<<< HEAD
       "login": "mialondon",
       "name": "Mia",
       "avatar_url": "https://avatars.githubusercontent.com/u/380763?v=4",
       "profile": "http://openobjects.org.uk",
       "contributions": [
-=======
+        "code",
+        "ideas"
+      ]
+    },
+    {
       "login": "andrewphilipsmith",
       "name": "Andy Smith",
       "avatar_url": "https://avatars.githubusercontent.com/u/5346065?v=4",
@@ -111,7 +114,6 @@
       "profile": "https://github.com/kasparvonbeelen",
       "contributions": [
         "code",
->>>>>>> f8bb63b5
         "ideas"
       ]
     }
